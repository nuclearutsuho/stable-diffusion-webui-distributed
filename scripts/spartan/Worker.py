import io

import requests
from requests import Session
from typing import List, Tuple, Union
import math
import copy
import time
from threading import Thread
from webui import server_name
from modules.shared import cmd_opts
from enum import Enum
import json
import base64
import queue
from modules.shared import state as master_state
from modules.api.api import encode_pil_to_base64
import re
from . import shared as sh
from .shared import logger, warmup_samples


class InvalidWorkerResponse(Exception):
    """
    Should be raised when an invalid or unexpected response is received from a worker request.
    """
    pass


class State(Enum):
    IDLE = 1
    WORKING = 2
    INTERRUPTED = 3
    UNAVAILABLE = 4


class Worker:
    """
        This class represents a worker node in a distributed computing setup.

        Attributes:
            address (str): The address of the worker node. Can be an ip or a FQDN. Defaults to None.
            port (int): The port number used by the worker node. Defaults to None.
            avg_ipm (int): The average images per minute of the node. Defaults to None.
            uuid (str): The unique identifier/name of the worker node. Defaults to None.
            queried (bool): Whether this worker's memory status has been polled yet. Defaults to False.
            verify_remotes (bool): Whether to verify the validity of remote worker certificates. Defaults to False.
            master (bool): Whether this worker is the master node. Defaults to False.
            auth (str|None): The username and password used to authenticate with the worker. Defaults to None. (username:password)
            benchmarked (bool): Whether this worker has been benchmarked. Defaults to False.
            # TODO should be the last MPE from the last session
            eta_percent_error (List[float]): A runtime list of ETA percent errors for this worker. Empty by default
            last_mpe (float): The last mean percent error for this worker. Defaults to None.
            response (requests.Response): The last response from this worker. Defaults to None.
            
        Raises:
            InvalidWorkerResponse: If the worker responds with an invalid or unexpected response.
        """

    address: Union[str, None] = None
    port: int = 80
    avg_ipm: Union[float, None] = None
    uuid: Union[str, None] = None
    queried: bool = False  # whether this worker has been connected to yet
    free_vram: Union[bytes, int] = 0
    verify_remotes: bool = False
    master: bool = False
    benchmarked: bool = False
    eta_percent_error: List[float] = []
    last_mpe: Union[float,None] = None
    response: Union[requests.Response, None] = None
    loaded_model: Union[str, None] = None
    loaded_vae: Union[str, None] = None
    state: Union[State, None] = None
    tls: bool = False
    auth: Union[Tuple[str, str], None] = None
    user: Union[str, None] = None
    password: Union[str, None] = None
    # Percentages representing (roughly) how much faster a given sampler is in comparison to Euler A.
    # We compare to euler a because that is what we currently benchmark each node with.
    other_to_euler_a = {
        "DPM++ 2S a Karras": -45.87,
        "Euler": 4.92,
        "LMS": 12.66,
        "Heun": -40.24,
        "DPM2": -42.50,
        "DPM2 a": -46.60,
        "DPM++ 2S a": -37.10,
        "DPM++ 2M": 7.46,
        "DPM++ SDE": -39.45,
        "DPM fast": 15.54,
        "DPM adaptive": -61.40,
        "LMS Karras": 5,
        "DPM2 Karras": -41,
        "DPM2 a Karras": -38.81,
        "DPM++ 2M Karras": 16.20,
        "DPM++ SDE Karras": -39.71,
        "DDIM": 0,
        "PLMS": 9.31
    }

    def __init__(self, address: Union[str, None] = None, port: int = 80, uuid: Union[str, None] = None, verify_remotes: bool = True,
                 master: bool = False, tls: bool = False, auth: Union[str, None, Tuple, List] = None):
        """
        Creates a new worker object.
        
        param address: The address of the worker node. Can be an ip or a FQDN. Defaults to None. do NOT include sdapi/v1 in the address.
        param port: The port number used by the worker node. Defaults to 80. (http) or 443 (https)
        param uuid: The unique identifier/name of the worker node. Defaults to None.
        param verify_remotes: Whether to verify the validity of remote worker certificates. Defaults to True.
        param master: Whether this worker is the master node. Defaults to False.
        param tls: Whether to use https. Defaults to False, automatically set to True if address starts with https://
        param auth: The username and password used to authenticate with the worker. Defaults to None. (username:password)
        """
        if master is True:
            self.master = master
            self.uuid = 'master'

            # right now this is really only for clarity while debugging:
            self.address = server_name if server_name is not None else 'localhost'
            if cmd_opts.port is None:
                self.port = 7860
            else:
                self.port = cmd_opts.port
            return
        # strip http:// or https:// from address if present
        self.tls = tls
        if address is not None:
            if address.startswith("http://"):
                address = address[7:]
            elif address.startswith("https://"):
                address = address[8:]
                self.tls = True
                self.port = 443
            if address.endswith('/'):
                address = address[:-1]
        else:
            raise InvalidWorkerResponse("Worker address cannot be None")
        self.address = address
        self.port = port
        self.verify_remotes = verify_remotes
        self.response_time = None
        self.loaded_model = ''
        self.loaded_vae = ''
        self.state = State.IDLE
<<<<<<< HEAD
        self.tls = tls
        self.model_override: Union[str, None] = None
        self.free_vram: int = 0

=======
        self.model_override: str = None
        self.user = None
        self.password = None
        if auth is not None:
            if isinstance(auth, str):
                self.user = auth.split(':')[0]
                self.password = auth.split(':')[1]
            elif isinstance(auth, (tuple, list)):
                self.user = auth[0]
                self.password = auth[1]
            else:
                raise ValueError(f"Invalid auth value: {auth}")
        self.auth: Union[Tuple[str, str] , None] = (self.user, self.password) if self.user is not None else None
>>>>>>> 14dacbd2
        if uuid is not None:
            self.uuid = uuid
        self.session = requests.Session()
        self.session.auth = self.auth
        logger.debug(f"worker '{self.uuid}' created with address '{self.full_url('')}'")
        if self.verify_remotes:
            # check memory/ GET response
            response = self.session.get(
                self.full_url("memory"),
                verify=self.verify_remotes
            )
            if response.status_code != 200:
                raise InvalidWorkerResponse(f"Worker '{self.uuid}' responded with status code {response.status_code}")

    def __str__(self):
        if self.port is None or self.port == 80:
            return f"{self.address}"
        return f"{self.address}:{self.port}"

    def info(self) -> dict:
        d = {}
        data = {
            "avg_ipm": self.avg_ipm,
            "master": self.master,
            "address": self.address,
            "port": self.port,
            "last_mpe": self.last_mpe,
            "tls": self.tls,
            "auth": self.auth
        }

        d[self.uuid] = data
        return d

    def eta_mpe(self):
        """
        Returns the mean percent error using all the currently stored eta percent errors.

        Returns:
            mpe (float): The mean percent error of a worker's calculation estimates.
        """
        if len(self.eta_percent_error) == 0:
            return 0

        this_sum = 0
        for percent in self.eta_percent_error:
            this_sum += percent
        mpe = this_sum / len(self.eta_percent_error)
        return mpe

    def full_url(self, route: str) -> str:
        """
        Gets the full url used for making requests of sdwui at a given route.

        Args:
            route (str): The sdwui api route to send the request to.

        Returns:
            str: The full url.
        """
        protocol = 'http' if not self.tls else 'https'
        return f"{protocol}://{self.__str__()}/sdapi/v1/{route}"

    def batch_eta_hr(self, payload: dict) -> float:
        """
        takes a normal payload and returns the eta of a pseudo payload which mirrors the hr-fix parameters
        This returns the eta of how long it would take to run hr-fix on the original image
        """

        pseudo_payload = copy.copy(payload)
        pseudo_payload['enable_hr'] = False  # prevent overflow in self.batch_eta
        res_ratio = pseudo_payload['hr_scale']
        original_steps = pseudo_payload['steps']
        second_pass_steps = pseudo_payload['hr_second_pass_steps']

        # if hires steps is set to zero then pseudo steps should = orig steps
        if second_pass_steps == 0:
            pseudo_payload['steps'] = original_steps
        else:
            pseudo_payload['steps'] = second_pass_steps

        pseudo_width = math.floor(pseudo_payload['width'] * res_ratio)
        pseudo_height = math.floor(pseudo_payload['height'] * res_ratio)
        pseudo_payload['width'] = pseudo_width
        pseudo_payload['height'] = pseudo_height

        eta = self.batch_eta(payload=pseudo_payload, quiet=True)
        return eta

    # TODO separate network latency from total eta error
    def batch_eta(self, payload: dict, quiet: bool = False) -> float:
        """estimate how long it will take to generate <batch_size> images on a worker in seconds"""
        steps = payload['steps']
        num_images = payload['batch_size']

        # if worker has not yet been benchmarked then
        eta = (num_images / self.avg_ipm) * 60
        # show effect of increased step size
        real_steps_to_benched = steps / sh.benchmark_payload['steps']
        eta = eta * real_steps_to_benched

        # show effect of high-res fix
        hr = payload.get('enable_hr', False)
        if hr:
            eta += self.batch_eta_hr(payload=payload)

        # show effect of image size
        real_pix_to_benched = (payload['width'] * payload['height'])\
            / (sh.benchmark_payload['width'] * sh.benchmark_payload['height'])
        eta = eta * real_pix_to_benched

        # show effect of using a sampler other than euler a
        sampler = payload.get('sampler_name', 'Euler a')
        if sampler != 'Euler a':
            try:
                percent_difference = self.other_to_euler_a[payload['sampler_name']]
                if percent_difference > 0:
                    eta -= (eta * abs((percent_difference / 100)))
                else:
                    eta += (eta * abs((percent_difference / 100)))
            except KeyError:
                logger.warning(f"Sampler '{payload['sampler_name']}' efficiency is not recorded.\n")
                # in this case the sampler will be treated as having the same efficiency as Euler a

        # TODO save and load each workers MPE before the end of session to workers.json.
        #  That way initial estimations are more accurate from the second sdwui session onward
        # adjust for a known inaccuracy in our estimation of this worker using average percent error
        if len(self.eta_percent_error) > 0:
            correction = eta * (self.eta_mpe() / 100)

            if not quiet:
                logger.debug(f"worker '{self.uuid}'s last ETA was off by {correction:.2f}%")
            correction_summary = f"correcting '{self.uuid}'s ETA: {eta:.2f}s -> "
            # do regression
            eta -= correction

            if not quiet:
                correction_summary += f"{eta:.2f}s"
                logger.debug(correction_summary)

        return eta

    def request(self, payload: dict, option_payload: dict, sync_options: bool):
        """
        Sends an arbitrary amount of requests to a sdwui api depending on the context.

        Args:
            payload (dict): The txt2img payload.
            option_payload (dict): The options payload.
            sync_options (bool): Whether to attempt to synchronize the worker's loaded models with the locals'
        """
        eta = 0

        # TODO detect remote out of memory exception and restart or garbage collect instance using api?
        try:
            self.state = State.WORKING

            # query memory available on worker and store for future reference
            if self.queried is False:
                self.queried = True
                memory_response = self.session.get(
                    self.full_url("memory"),
                    verify=self.verify_remotes
                )
                memory_response = memory_response.json()
                try:
                    memory_response = memory_response['cuda']['system']  # all in bytes
                    free_vram = int(memory_response['free']) / (1024 * 1024 * 1024)
                    total_vram = int(memory_response['total']) / (1024 * 1024 * 1024)
                    logger.debug(f"Worker '{self.uuid}' {free_vram:.2f}/{total_vram:.2f} GB VRAM free\n")
                    self.free_vram = memory_response['free']
                except KeyError:
                    error = memory_response['cuda']['error']
                    logger.debug(f"CUDA doesn't seem to be available for worker '{self.uuid}'\nError: {error}")

            if sync_options is True:
                model = option_payload['sd_model_checkpoint']
                if self.model_override is not None:
                    model = self.model_override

                self.load_options(model=model, vae=option_payload['sd_vae'])
                # TODO api returns 200 even if it fails to successfully set the checkpoint so we will have to make a
                #  second GET to see if everything loaded...

            if self.benchmarked:
                eta = self.batch_eta(payload=payload) * payload['n_iter']
                logger.debug(f"worker '{self.uuid}' predicts it will take {eta:.3f}s to generate {payload['batch_size'] * payload['n_iter']} image("
                      f"s) at a speed of {self.avg_ipm:.2f} ipm\n")

            try:
                # remove anything that is not serializable
                # s_tmax can be float('inf') which is not serializable, so we convert it to the max float value
                s_tmax = payload.get('s_tmax', 0.0)
                if s_tmax > 1e308:
                    payload['s_tmax'] = 1e308
                # remove cached tensor from payload as it is not serializable and not needed by the api
                payload.pop('cached_uc', None)
                # these three may be fine but the api still definitely does not need them
                payload.pop('cached_c', None)
                payload.pop('uc', None)
                payload.pop('c', None)
                # if img2img then we need to b64 encode the init images
                init_images = payload.get('init_images', None)
                if init_images is not None:
                    images = []
                    for image in init_images:
                        buffer = io.BytesIO()
                        image.save(buffer, format="PNG")
                        image = 'data:image/png;base64,' + str(base64.b64encode(buffer.getvalue()), 'utf-8')
                        images.append(image)
                    payload['init_images'] = images

                # if an image mask is present
                image_mask = payload.get('image_mask', None)
                if image_mask is not None:
                    image_b64 = encode_pil_to_base64(image_mask)
                    image_b64 = str(image_b64, 'utf-8')
                    payload['mask'] = image_b64
                    del payload['image_mask']

                # see if there is anything else wrong with serializing to payload
                try:
                    json.dumps(payload)
                except Exception as e:
                    logger.error(f"Failed to serialize payload: \n{payload}")
                    raise e

                # the main api requests sent to either the txt2img or img2img route
                response_queue = queue.Queue()
                def preemptible_request(response_queue):
                    try:
                        response = self.session.post(
                            self.full_url("txt2img") if init_images is None else self.full_url("img2img"),
                            json=payload,
                            verify=self.verify_remotes
                        )
                        response_queue.put(response)
                    except Exception as e:
                        response_queue.put(e)  # forwarding thrown exceptions to parent thread
                request_thread = Thread(target=preemptible_request, args=(response_queue,))
                interrupting = False
                start = time.time()
                request_thread.start()
                while request_thread.is_alive():
                    if interrupting is False and master_state.interrupted is True:
                        self.interrupt()
                        interrupting = True
                    time.sleep(0.5)

                result = response_queue.get()
                if isinstance(result, Exception):
                    raise result
                else:
                    response = result

                self.response = response.json()
                if response.status_code != 200:
                    logger.error(f"'{self.uuid}' response: Code <{response.status_code}> {str(response.content, 'utf-8')}")
                    self.response = None
                    raise InvalidWorkerResponse()

                # update list of ETA accuracy if state is valid
                if self.benchmarked and not self.state == State.INTERRUPTED:
                    self.response_time = time.time() - start
                    variance = ((eta - self.response_time) / self.response_time) * 100

                    logger.debug(f"Worker '{self.uuid}'s ETA was off by {variance:.2f}%.\n"
                                 f"Predicted {eta:.2f}s. Actual: {self.response_time:.2f}s\n")

                    # if the variance is greater than 500% then we ignore it to prevent variation inflation
                    if abs(variance) < 500:
                        # check if there are already 5 samples and if so, remove the oldest
                        # this should help adjust to the user changing tasks
                        if len(self.eta_percent_error) > 4:
                            self.eta_percent_error.pop(0)
                        if self.eta_percent_error == 0:  # init
                            self.eta_percent_error[0] = variance
                        else:  # normal case
                            self.eta_percent_error.append(variance)
                    else:
                        logger.warning(f"Variance of {variance:.2f}% exceeds threshold of 500%. Ignoring...\n")

            except Exception as e:
                self.state = State.IDLE

                if payload['batch_size'] == 0:
                    raise InvalidWorkerResponse("Tried to request a null amount of images")
                else:
                    raise InvalidWorkerResponse(e)

        except requests.RequestException:
            self.mark_unreachable()
            return

        self.state = State.IDLE
        return

    def benchmark(self) -> float:
        """
        given a worker, run a small benchmark and return its performance in images/minute
        makes standard request(s) of 512x512 images and averages them to get the result
        """

        t: Thread
        samples = 2  # number of times to benchmark the remote / accuracy

        if self.master is True:
            return -1

        def ipm(seconds: float) -> float:
            """
            Determines the rate of images per minute.

            Args:
                seconds (float): How many seconds it took to generate benchmark_payload['batch_size'] amount of images.

            Returns:
                float: Images per minute
            """

            return sh.benchmark_payload['batch_size'] / (seconds / 60)

        results: List[float] = []
        # it used to be lower for the first couple of generations
        # this was due to something torch does at startup according to auto and is now done at sdwui startup
        self.state = State.WORKING
        for i in range(0, samples + warmup_samples):  # run some extra times so that the remote can "warm up"
            if self.state == State.UNAVAILABLE:
                self.response = None
                return 0

            t = Thread(target=self.request, args=(sh.benchmark_payload, None, False,), name=f"{self.uuid}_benchmark_request")
            try:  # if the worker is unreachable/offline then handle that here
                t.start()
                start = time.time()
                t.join()
                elapsed = time.time() - start
                sample_ipm = ipm(elapsed)
            except InvalidWorkerResponse as e:
                raise e

            if i >= warmup_samples:
                logger.info(f"Sample {i - warmup_samples + 1}: Worker '{self.uuid}'({self}) "
                            f"- {sample_ipm:.2f} image(s) per minute\n")
                results.append(sample_ipm)
            elif i == warmup_samples - 1:
                logger.debug(f"{self.uuid} finished warming up\n")

        # average the sample results for accuracy
        ipm_sum = 0
        for ipm_result in results:
            ipm_sum += ipm_result
        avg_ipm_result = ipm_sum / samples

<<<<<<< HEAD
        logger.debug(f"Worker '{self.uuid}' average ipm: {avg_ipm}")
        self.avg_ipm = avg_ipm
=======
        logger.debug(f"Worker '{self.uuid}' average ipm: {avg_ipm_result}")
        self.avg_ipm = avg_ipm_result
        # noinspection PyTypeChecker
>>>>>>> 14dacbd2
        self.response = None
        self.benchmarked = True
        self.state = State.IDLE
        return avg_ipm_result

    def refresh_checkpoints(self):
        try:
            model_response = self.session.post(
                self.full_url('refresh-checkpoints'),
                json={},
                verify=self.verify_remotes
            )
            lora_response = self.session.post(
                self.full_url('refresh-loras'),
                json={},
                verify=self.verify_remotes
            )

            if model_response.status_code != 200:
                logger.error(f"Failed to refresh models for worker '{self.uuid}'\nCode <{model_response.status_code}>")

            if lora_response.status_code != 200:
                logger.error(f"Failed to refresh LORA's for worker '{self.uuid}'\nCode <{lora_response.status_code}>")
        except requests.exceptions.ConnectionError:
            self.mark_unreachable()

    def interrupt(self):
        try:
            response = self.session.post(
                self.full_url('interrupt'),
                json={},
                verify=self.verify_remotes
            )

            if response.status_code == 200:
                self.state = State.INTERRUPTED
                logger.debug(f"successfully interrupted worker {self.uuid}")
        except requests.exceptions.ConnectionError:
            self.mark_unreachable()

    def reachable(self) -> bool:
        """returns false if worker is unreachable"""
        try:
            response = self.session.get(
                self.full_url("memory"),
                verify=self.verify_remotes,
                timeout=3
            )
            if response.status_code == 200:
                return True
            else:
                return False

        except requests.exceptions.ConnectionError:
            return False

    def mark_unreachable(self):
        logger.error(f"Worker '{self.uuid}' at {self} was unreachable, will avoid in the future")
        self.state = State.UNAVAILABLE

    def available_models(self) -> Union[List[str], None]:
        if self.state == State.UNAVAILABLE:
            return None

        try:
            response = self.session.get(
                url=self.full_url('sd-models'),
                verify=self.verify_remotes,
                timeout=5
            )

            titles = [model['title'] for model in response.json()]
            return titles
        except requests.RequestException:
            self.mark_unreachable()
            return None

    def load_options(self, model, vae=None):
        model_name = re.sub(r'\s?\[[^\]]*\]$', '', model)
        payload = {
            "sd_model_checkpoint": model_name
        }
        if vae is not None:
            payload['sd_vae'] = vae

        response = self.session.post(
            self.full_url("options"),
            json=payload,
            verify=self.verify_remotes
        )

        if response.status_code != 200:
            logger.debug(f"failed to load options for worker '{self.uuid}'")
        else:
            self.loaded_model = model_name
            if vae is not None:
                self.loaded_vae = vae<|MERGE_RESOLUTION|>--- conflicted
+++ resolved
@@ -67,7 +67,7 @@
     master: bool = False
     benchmarked: bool = False
     eta_percent_error: List[float] = []
-    last_mpe: Union[float,None] = None
+    last_mpe: Union[float, None] = None
     response: Union[requests.Response, None] = None
     loaded_model: Union[str, None] = None
     loaded_vae: Union[str, None] = None
@@ -143,13 +143,9 @@
         self.loaded_model = ''
         self.loaded_vae = ''
         self.state = State.IDLE
-<<<<<<< HEAD
         self.tls = tls
         self.model_override: Union[str, None] = None
         self.free_vram: int = 0
-
-=======
-        self.model_override: str = None
         self.user = None
         self.password = None
         if auth is not None:
@@ -162,7 +158,6 @@
             else:
                 raise ValueError(f"Invalid auth value: {auth}")
         self.auth: Union[Tuple[str, str] , None] = (self.user, self.password) if self.user is not None else None
->>>>>>> 14dacbd2
         if uuid is not None:
             self.uuid = uuid
         self.session = requests.Session()
@@ -392,6 +387,7 @@
 
                 # the main api requests sent to either the txt2img or img2img route
                 response_queue = queue.Queue()
+
                 def preemptible_request(response_queue):
                     try:
                         response = self.session.post(
@@ -517,14 +513,8 @@
             ipm_sum += ipm_result
         avg_ipm_result = ipm_sum / samples
 
-<<<<<<< HEAD
-        logger.debug(f"Worker '{self.uuid}' average ipm: {avg_ipm}")
-        self.avg_ipm = avg_ipm
-=======
         logger.debug(f"Worker '{self.uuid}' average ipm: {avg_ipm_result}")
         self.avg_ipm = avg_ipm_result
-        # noinspection PyTypeChecker
->>>>>>> 14dacbd2
         self.response = None
         self.benchmarked = True
         self.state = State.IDLE
